package main

import (
	"bufio"
	"fmt"
	"log"
	"net"
	"strings"
	"sync"
)

type Server struct {
	Port        uint16       // Port to listen on
	Listener    net.Listener // Listener for the server
	Players     []*Player    // List of players connected to the server
	PlayerCount int32
	RoomCount   int32
	Mutex       sync.Mutex
}

func (s *Server) StartTelnetServer() error {
	listener, err := net.Listen("tcp", fmt.Sprintf(":%d", s.Port))
	if err != nil {
		return err
	}
	s.Listener = listener

	log.Printf("Telnet server listening on port %d", s.Port)

	// Set the Player and Room counts to zero
	s.Mutex.Lock()
	s.PlayerCount = 0
	s.RoomCount = 0
	s.Mutex.Unlock()

	for {
		conn, err := s.Listener.Accept()
		if err != nil {
			log.Printf("Error accepting connection: %v", err)
			continue
		}

		go s.handleConnection(conn)
	}
}

func (s *Server) handleConnection(conn net.Conn) {
	defer conn.Close()

	s.Mutex.Lock()
	s.PlayerCount++
	s.Mutex.Unlock()

	// Start the player input loop
	s.InputLoop(conn)

	// Player input loop has exited, so player is no longer connected.
	if s.PlayerCount > 0 {
		s.Mutex.Lock()
		s.PlayerCount--
		s.Mutex.Unlock()
	}
}

func (s *Server) InputLoop(conn net.Conn) {
	reader := bufio.NewReader(conn)

	for {
		_, err := conn.Write([]byte("Command> ")) // Prompt for input
		if err != nil {
			log.Printf("Error writing to connection: %v", err)
			return
		}

		input, err := reader.ReadString('\n')
		if err != nil {
			log.Printf("Error reading from connection: %v", err)
			return // Exit the loop and close the connection
		}

<<<<<<< HEAD
		// Validate the command
		verb, tokens, err := validateCommand(input, valid_commands)
		if err != nil {
			conn.Write([]byte(err.Error() + "\n\r")) // Send error message back to the player
			continue
		}

		// Execute the command
		if !executeCommand(verb, tokens, conn) {
			// If executeCommand returns false, break the loop to end the connection
			return
		}

		// Log the valid command
=======
		// Process the input
		input = strings.TrimSpace(input)

		// Validate the command
		tokens, err := validateCommand(input, valid_commands)
		if err != nil {
			conn.Write([]byte(err.Error() + "\n")) // Send error message back to the player
			continue
		}

		// Command is valid; process further as needed
>>>>>>> 8a91ddb0
		log.Printf("Valid command received: %s", strings.Join(tokens, " "))
	}
}<|MERGE_RESOLUTION|>--- conflicted
+++ resolved
@@ -78,7 +78,7 @@
 			return // Exit the loop and close the connection
 		}
 
-<<<<<<< HEAD
+
 		// Validate the command
 		verb, tokens, err := validateCommand(input, valid_commands)
 		if err != nil {
@@ -93,19 +93,6 @@
 		}
 
 		// Log the valid command
-=======
-		// Process the input
-		input = strings.TrimSpace(input)
-
-		// Validate the command
-		tokens, err := validateCommand(input, valid_commands)
-		if err != nil {
-			conn.Write([]byte(err.Error() + "\n")) // Send error message back to the player
-			continue
-		}
-
-		// Command is valid; process further as needed
->>>>>>> 8a91ddb0
 		log.Printf("Valid command received: %s", strings.Join(tokens, " "))
 	}
 }